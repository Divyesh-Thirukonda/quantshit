--- conflicted
+++ resolved
@@ -1,127 +1,429 @@
 """
-Tests for domain models (Market, Opportunity, Order, Position).
+Comprehensive unit tests for all data models.
+Tests validation, properties, edge cases, and error handling.
 """
 import pytest
-from datetime import datetime
-from decimal import Decimal
-
-<<<<<<< HEAD
-from src.types import Exchange, OrderSide, OrderStatus, Outcome
-from src.models import Market, Opportunity, Order, Position
-=======
+from datetime import datetime, timedelta
+
 from src.fin_types import Exchange, OrderSide, OrderStatus, MarketStatus, Outcome
 from src.models import Market, Order, Position, Opportunity
->>>>>>> 584761c0
-
-
+
+
+@pytest.mark.unit
 class TestMarket:
     """Test Market model"""
 
-    def test_market_creation(self):
+    def test_market_creation_valid(self, sample_kalshi_market):
         """Test creating a valid market"""
+        assert sample_kalshi_market.id == "kalshi_test_001"
+        assert sample_kalshi_market.exchange == Exchange.KALSHI
+        assert sample_kalshi_market.yes_price == 0.45
+        assert sample_kalshi_market.no_price == 0.55
+        assert sample_kalshi_market.volume == 50000.0
+        assert sample_kalshi_market.liquidity == 25000.0
+        assert sample_kalshi_market.status == MarketStatus.OPEN
+
+    def test_market_price_validation_yes_price_too_high(self):
+        """Test that yes_price > 1 raises ValueError"""
+        with pytest.raises(ValueError, match="YES price must be between 0 and 1"):
+            Market(
+                id="test",
+                exchange=Exchange.KALSHI,
+                title="Test",
+                yes_price=1.5,  # Invalid
+                no_price=0.5,
+                volume=1000.0,
+                liquidity=500.0,
+                status=MarketStatus.OPEN
+            )
+
+    def test_market_price_validation_yes_price_negative(self):
+        """Test that negative yes_price raises ValueError"""
+        with pytest.raises(ValueError, match="YES price must be between 0 and 1"):
+            Market(
+                id="test",
+                exchange=Exchange.KALSHI,
+                title="Test",
+                yes_price=-0.1,  # Invalid
+                no_price=0.5,
+                volume=1000.0,
+                liquidity=500.0,
+                status=MarketStatus.OPEN
+            )
+
+    def test_market_price_validation_no_price_invalid(self):
+        """Test that invalid no_price raises ValueError"""
+        with pytest.raises(ValueError, match="NO price must be between 0 and 1"):
+            Market(
+                id="test",
+                exchange=Exchange.KALSHI,
+                title="Test",
+                yes_price=0.5,
+                no_price=1.5,  # Invalid
+                volume=1000.0,
+                liquidity=500.0,
+                status=MarketStatus.OPEN
+            )
+
+    def test_market_volume_validation_negative(self):
+        """Test that negative volume raises ValueError"""
+        with pytest.raises(ValueError, match="Volume must be non-negative"):
+            Market(
+                id="test",
+                exchange=Exchange.KALSHI,
+                title="Test",
+                yes_price=0.5,
+                no_price=0.5,
+                volume=-1000.0,  # Invalid
+                liquidity=500.0,
+                status=MarketStatus.OPEN
+            )
+
+    def test_market_liquidity_validation_negative(self):
+        """Test that negative liquidity raises ValueError"""
+        with pytest.raises(ValueError, match="Liquidity must be non-negative"):
+            Market(
+                id="test",
+                exchange=Exchange.KALSHI,
+                title="Test",
+                yes_price=0.5,
+                no_price=0.5,
+                volume=1000.0,
+                liquidity=-500.0,  # Invalid
+                status=MarketStatus.OPEN
+            )
+
+    def test_market_spread_property_perfect_market(self):
+        """Test spread calculation for perfect market (yes + no = 1)"""
         market = Market(
+            id="test",
             exchange=Exchange.KALSHI,
-            market_id="TEST-001",
-            title="Test Market",
-            outcome=Outcome.YES,
-            price=Decimal("0.50"),
-            volume=Decimal("1000"),
-            liquidity=Decimal("5000"),
-            last_updated=datetime.now()
-        )
-        assert market.exchange == Exchange.KALSHI
-        assert market.market_id == "TEST-001"
-        assert market.price == Decimal("0.50")
-
-    def test_market_price_bounds(self):
-        """Test market price is between 0 and 1"""
+            title="Test",
+            yes_price=0.4,
+            no_price=0.6,
+            volume=1000.0,
+            liquidity=500.0,
+            status=MarketStatus.OPEN
+        )
+        assert market.spread == 0.0
+
+    def test_market_spread_property_imperfect_market(self):
+        """Test spread calculation for imperfect market (yes + no != 1)"""
         market = Market(
-            exchange=Exchange.POLYMARKET,
-            market_id="TEST-002",
-            title="Test Market",
-            outcome=Outcome.NO,
-            price=Decimal("0.75"),
-            volume=Decimal("1000"),
-            liquidity=Decimal("5000"),
-            last_updated=datetime.now()
-        )
-        assert 0 <= market.price <= 1
-
-
+            id="test",
+            exchange=Exchange.KALSHI,
+            title="Test",
+            yes_price=0.48,
+            no_price=0.48,
+            volume=1000.0,
+            liquidity=500.0,
+            status=MarketStatus.OPEN
+        )
+        # Spread = |(0.48 + 0.48) - 1.0| = 0.04
+        assert abs(market.spread - 0.04) < 0.001
+
+    def test_market_is_open_property_true(self, sample_kalshi_market):
+        """Test is_open property returns True for open market"""
+        assert sample_kalshi_market.is_open is True
+
+    def test_market_is_open_property_false(self, closed_market):
+        """Test is_open property returns False for closed market"""
+        assert closed_market.is_open is False
+
+    def test_market_with_expiry(self):
+        """Test market with expiry date"""
+        expiry = datetime.now() + timedelta(days=30)
+        market = Market(
+            id="test",
+            exchange=Exchange.KALSHI,
+            title="Test",
+            yes_price=0.5,
+            no_price=0.5,
+            volume=1000.0,
+            liquidity=500.0,
+            status=MarketStatus.OPEN,
+            expiry=expiry
+        )
+        assert market.expiry == expiry
+
+    def test_market_with_category(self):
+        """Test market with category"""
+        market = Market(
+            id="test",
+            exchange=Exchange.KALSHI,
+            title="Test",
+            yes_price=0.5,
+            no_price=0.5,
+            volume=1000.0,
+            liquidity=500.0,
+            status=MarketStatus.OPEN,
+            category="politics"
+        )
+        assert market.category == "politics"
+
+
+@pytest.mark.unit
+class TestOrder:
+    """Test Order model"""
+
+    def test_order_creation_valid(self, sample_buy_order):
+        """Test creating a valid order"""
+        assert sample_buy_order.id == "order_buy_001"
+        assert sample_buy_order.side == OrderSide.BUY
+        assert sample_buy_order.outcome == Outcome.YES
+        assert sample_buy_order.quantity == 100
+        assert sample_buy_order.price == 0.40
+        assert sample_buy_order.status == OrderStatus.PENDING
+
+    def test_order_total_cost_property(self, sample_buy_order):
+        """Test order total_cost property calculation"""
+        # Initially 0 because not filled yet
+        assert sample_buy_order.total_cost == 0.0
+
+        # After filling, should calculate cost
+        sample_buy_order.filled_quantity = 100
+        sample_buy_order.average_fill_price = 0.40
+        sample_buy_order.fees = 0.50
+        # Total = (100 * 0.40) + 0.50 = 40.50
+        assert sample_buy_order.total_cost == 40.50
+
+    def test_order_is_filled_property_pending(self, sample_buy_order):
+        """Test is_filled property for pending order"""
+        assert sample_buy_order.is_filled is False
+
+    def test_order_is_filled_property_filled(self, sample_buy_order):
+        """Test is_filled property for filled order"""
+        sample_buy_order.status = OrderStatus.FILLED
+        assert sample_buy_order.is_filled is True
+
+    def test_order_is_filled_property_partial(self, sample_buy_order):
+        """Test is_filled property for partially filled order"""
+        sample_buy_order.status = OrderStatus.PARTIAL
+        assert sample_buy_order.is_filled is False
+
+    def test_order_fill_time_tracking(self):
+        """Test order tracks fill time"""
+        order = Order(
+            order_id="test_order",
+            market_id="test_market",
+            exchange=Exchange.KALSHI,
+            side=OrderSide.BUY,
+            quantity=100,
+            price=0.50,
+            status=OrderStatus.FILLED,
+            timestamp=datetime.now(),
+            filled_at=datetime.now()
+        )
+        assert order.filled_at is not None
+        assert order.is_filled is True
+
+
+@pytest.mark.unit
 class TestOpportunity:
     """Test Opportunity model"""
 
-    def test_opportunity_creation(self, sample_kalshi_market, sample_polymarket_market):
+    def test_opportunity_creation_valid(self, sample_opportunity):
         """Test creating a valid opportunity"""
+        assert sample_opportunity.outcome == Outcome.YES
+        assert sample_opportunity.spread == 0.05
+        assert sample_opportunity.expected_profit == 125.50
+        assert sample_opportunity.expected_profit_pct == 0.0315
+        assert sample_opportunity.confidence_score == 0.85
+        assert sample_opportunity.recommended_size == 100
+
+    def test_opportunity_confidence_validation_negative(self, sample_kalshi_market, sample_polymarket_market):
+        """Test that negative confidence raises ValueError"""
+        with pytest.raises(ValueError, match="Confidence score must be 0-1"):
+            Opportunity(
+                market_kalshi=sample_kalshi_market,
+                market_polymarket=sample_polymarket_market,
+                outcome=Outcome.YES,
+                spread=0.05,
+                expected_profit=100.0,
+                expected_profit_pct=0.025,
+                confidence_score=-0.1,  # Invalid
+                recommended_size=100,
+                max_size=500
+            )
+
+    def test_opportunity_confidence_validation_too_high(self, sample_kalshi_market, sample_polymarket_market):
+        """Test that confidence > 1 raises ValueError"""
+        with pytest.raises(ValueError, match="Confidence score must be 0-1"):
+            Opportunity(
+                market_kalshi=sample_kalshi_market,
+                market_polymarket=sample_polymarket_market,
+                outcome=Outcome.YES,
+                spread=0.05,
+                expected_profit=100.0,
+                expected_profit_pct=0.025,
+                confidence_score=1.5,  # Invalid
+                recommended_size=100,
+                max_size=500
+            )
+
+    def test_opportunity_spread_validation_negative(self, sample_kalshi_market, sample_polymarket_market):
+        """Test that negative spread raises ValueError"""
+        with pytest.raises(ValueError, match="Spread cannot be negative"):
+            Opportunity(
+                market_kalshi=sample_kalshi_market,
+                market_polymarket=sample_polymarket_market,
+                outcome=Outcome.YES,
+                spread=-0.05,  # Invalid
+                expected_profit=100.0,
+                expected_profit_pct=0.025,
+                confidence_score=0.8,
+                recommended_size=100,
+                max_size=500
+            )
+
+    def test_opportunity_size_validation_zero(self, sample_kalshi_market, sample_polymarket_market):
+        """Test that zero recommended_size raises ValueError"""
+        with pytest.raises(ValueError, match="Recommended size must be positive"):
+            Opportunity(
+                market_kalshi=sample_kalshi_market,
+                market_polymarket=sample_polymarket_market,
+                outcome=Outcome.YES,
+                spread=0.05,
+                expected_profit=100.0,
+                expected_profit_pct=0.025,
+                confidence_score=0.8,
+                recommended_size=0,  # Invalid
+                max_size=500
+            )
+
+    def test_opportunity_determines_buy_sell_exchanges_yes_outcome(self):
+        """Test that opportunity correctly determines buy/sell exchanges for YES outcome"""
+        kalshi_market = Market(
+            id="k1", exchange=Exchange.KALSHI, title="Test",
+            yes_price=0.40, no_price=0.60,
+            volume=1000.0, liquidity=500.0, status=MarketStatus.OPEN
+        )
+        poly_market = Market(
+            id="p1", exchange=Exchange.POLYMARKET, title="Test",
+            yes_price=0.45, no_price=0.55,
+            volume=1000.0, liquidity=500.0, status=MarketStatus.OPEN
+        )
+
         opp = Opportunity(
-            opportunity_id="OPP-TEST",
+            market_kalshi=kalshi_market,
+            market_polymarket=poly_market,
+            outcome=Outcome.YES,
+            spread=0.05,
+            expected_profit=100.0,
+            expected_profit_pct=0.025,
+            confidence_score=0.8,
+            recommended_size=100,
+            max_size=500
+        )
+
+        # Buy on Kalshi (cheaper at 0.40), sell on Polymarket (higher at 0.45)
+        assert opp.buy_exchange == "kalshi"
+        assert opp.sell_exchange == "polymarket"
+        assert opp.buy_price == 0.40
+        assert opp.sell_price == 0.45
+
+    def test_opportunity_determines_buy_sell_exchanges_no_outcome(self):
+        """Test that opportunity correctly determines buy/sell exchanges for NO outcome"""
+        kalshi_market = Market(
+            id="k1", exchange=Exchange.KALSHI, title="Test",
+            yes_price=0.40, no_price=0.60,
+            volume=1000.0, liquidity=500.0, status=MarketStatus.OPEN
+        )
+        poly_market = Market(
+            id="p1", exchange=Exchange.POLYMARKET, title="Test",
+            yes_price=0.45, no_price=0.55,
+            volume=1000.0, liquidity=500.0, status=MarketStatus.OPEN
+        )
+
+        opp = Opportunity(
+            market_kalshi=kalshi_market,
+            market_polymarket=poly_market,
+            outcome=Outcome.NO,
+            spread=0.05,
+            expected_profit=100.0,
+            expected_profit_pct=0.025,
+            confidence_score=0.8,
+            recommended_size=100,
+            max_size=500
+        )
+
+        # Buy on Polymarket (cheaper at 0.55), sell on Kalshi (higher at 0.60)
+        assert opp.buy_exchange == "polymarket"
+        assert opp.sell_exchange == "kalshi"
+        assert opp.buy_price == 0.55
+        assert opp.sell_price == 0.60
+
+    def test_opportunity_is_profitable_property_true(self, sample_opportunity):
+        """Test is_profitable property returns True for profitable opportunity"""
+        assert sample_opportunity.is_profitable is True
+
+    def test_opportunity_is_profitable_property_false(self, sample_kalshi_market, sample_polymarket_market):
+        """Test is_profitable property returns False for unprofitable opportunity"""
+        opp = Opportunity(
             market_kalshi=sample_kalshi_market,
             market_polymarket=sample_polymarket_market,
             outcome=Outcome.YES,
-            price_difference=Decimal("0.05"),
-            expected_profit=Decimal("30.00"),
-            expected_profit_pct=Decimal("0.05"),
-            confidence_score=0.85,
-            discovered_at=datetime.now()
-        )
-        assert opp.expected_profit > 0
-        assert opp.confidence_score > 0
-
-    def test_opportunity_profit_calculation(self, sample_opportunity):
-        """Test profit percentage calculation"""
-        assert sample_opportunity.expected_profit_pct == Decimal("0.05")
-        assert sample_opportunity.expected_profit == Decimal("30.00")
-
-
-class TestOrder:
-    """Test Order model"""
-
-    def test_order_creation(self):
-        """Test creating a valid order"""
-        order = Order(
-            order_id="ORDER-TEST",
-            exchange=Exchange.KALSHI,
-            market_id="MARKET-001",
-            side=OrderSide.BUY,
-            quantity=Decimal("100"),
-            price=Decimal("0.65"),
-            status=OrderStatus.PENDING,
-            created_at=datetime.now()
-        )
-        assert order.status == OrderStatus.PENDING
-        assert order.side == OrderSide.BUY
-
-    def test_order_status_transitions(self, sample_order):
-        """Test order status can be updated"""
-        assert sample_order.status == OrderStatus.FILLED
-        assert sample_order.filled_at is not None
-
-
+            spread=0.01,
+            expected_profit=-10.0,  # Negative profit
+            expected_profit_pct=-0.005,
+            confidence_score=0.8,
+            recommended_size=100,
+            max_size=500
+        )
+        assert opp.is_profitable is False
+
+    def test_opportunity_profit_per_contract_property(self, sample_opportunity):
+        """Test profit_per_contract property calculation"""
+        # 125.50 / 100 = 1.255
+        assert abs(sample_opportunity.profit_per_contract - 1.255) < 0.001
+
+    def test_opportunity_is_expired_property_not_expired(self, sample_opportunity):
+        """Test is_expired property for active opportunity"""
+        assert sample_opportunity.is_expired is False
+
+    def test_opportunity_is_expired_property_expired(self, expired_opportunity):
+        """Test is_expired property for expired opportunity"""
+        assert expired_opportunity.is_expired is True
+
+    def test_opportunity_no_expiry(self, sample_kalshi_market, sample_polymarket_market):
+        """Test opportunity without expiry date"""
+        opp = Opportunity(
+            market_kalshi=sample_kalshi_market,
+            market_polymarket=sample_polymarket_market,
+            outcome=Outcome.YES,
+            spread=0.05,
+            expected_profit=100.0,
+            expected_profit_pct=0.025,
+            confidence_score=0.8,
+            recommended_size=100,
+            max_size=500,
+            expiry=None
+        )
+        assert opp.is_expired is False
+
+
+@pytest.mark.unit
 class TestPosition:
     """Test Position model"""
 
-    def test_position_creation(self, sample_position):
+    def test_position_creation_valid(self, sample_position):
         """Test creating a valid position"""
-        assert sample_position.quantity > 0
-        assert sample_position.expected_profit > 0
-
-    def test_position_pnl_calculation(self):
-        """Test P&L calculation for a position"""
-        position = Position(
-            position_id="POS-TEST",
-            opportunity_id="OPP-001",
-            market_kalshi_id="KALSHI-001",
-            market_polymarket_id="POLY-001",
-            outcome=Outcome.YES,
-            kalshi_order_id="ORDER-001",
-            polymarket_order_id="ORDER-002",
-            quantity=Decimal("100"),
-            entry_price_kalshi=Decimal("0.65"),
-            entry_price_polymarket=Decimal("0.60"),
-            expected_profit=Decimal("30.00"),
-            opened_at=datetime.now(),
-            current_price_kalshi=Decimal("0.70"),
-            current_price_polymarket=Decimal("0.58")
-        )
-        # Position should have unrealized P&L if current prices are set
-        assert position.current_price_kalshi is not None+        assert sample_position.position_id == "pos_001"
+        assert sample_position.outcome == Outcome.YES
+        assert sample_position.quantity == 100
+        assert sample_position.avg_entry_price == 0.40
+
+    def test_position_tracks_timestamp(self, sample_position):
+        """Test that position tracks timestamp"""
+        assert sample_position.timestamp is not None
+        assert isinstance(sample_position.timestamp, datetime)
+
+    def test_position_unrealized_pnl(self, sample_position):
+        """Test unrealized P&L calculation"""
+        # Current price is 0.45, entry was 0.40, quantity 100
+        # P&L = (100 * 0.45) - 40.0 = 5.0
+        assert sample_position.unrealized_pnl == 5.0
+
+    def test_position_is_profitable(self, sample_position):
+        """Test is_profitable property"""
+        assert sample_position.is_profitable is True